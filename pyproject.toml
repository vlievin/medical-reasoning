--- conflicted
+++ resolved
@@ -16,11 +16,8 @@
 Pillow = "^9.1.1"
 sklearn = "^0.0"
 elasticsearch = "~7"
-<<<<<<< HEAD
 transformers = "^4.19.2"
-=======
 pydantic = "^1.9.1"
->>>>>>> 956180bf
 
 [tool.poetry.dev-dependencies]
 pytest = "~3"
